--- conflicted
+++ resolved
@@ -698,6 +698,27 @@
     }                                                                          \
   }
 
+int64_t TensorFusionThresholdBytes() {
+  int64_t proposed_fusion_threshold = horovod_global.param_manager.TensorFusionThresholdBytes();
+
+  // If the cluster is homogeneous and hierarchical allreduce is enabled,
+  // adjust buffer size to make sure it is divisible by local_size to improve
+  // performance.
+  if (horovod_global.is_homogeneous && horovod_global.param_manager.HierarchicalAllreduce()) {
+    // Assume the worst-case data type float64, since if it is divisible with
+    // float64, it will be divisible for other types too.
+
+    // Ensuring that fusion buffer can hold a number of elements divisible by
+    // FUSION_BUFFER_ATOMIC_UNIT for performance
+    int mpi_double_size;
+    MPI_Type_size(MPI_DOUBLE, &mpi_double_size);
+    int64_t div = horovod_global.local_size * mpi_double_size * FUSION_BUFFER_ATOMIC_UNIT;
+    return ((proposed_fusion_threshold + div - 1) / div) * div;
+  }
+
+  return proposed_fusion_threshold;
+}
+
 // Process an MPIResponse by doing a reduction, a gather, a broadcast, or
 // raising an error.
 void PerformOperation(TensorTable& tensor_table, MPIResponse response) {
@@ -735,7 +756,7 @@
     // since buffer allocated here is guaranteed to survive at least till the
     // end of this operation.
     Status status = horovod_global.fusion_buffer.InitializeBuffer(
-        horovod_global.param_manager.TensorFusionThresholdBytes(),
+        TensorFusionThresholdBytes(),
         first_entry.device, first_entry.context,
         [&](){ACTIVITY_START_ALL(entries, timeline, INIT_FUSION_BUFFER)},
         [&](){ACTIVITY_END_ALL(entries, timeline)});
@@ -1004,17 +1025,7 @@
                 ddl_allreduce(buffer_data, (size_t)num_elements, ddl_data_type,
                               DDL_OP_SUM))
 #else
-<<<<<<< HEAD
       if (horovod_global.param_manager.HierarchicalAllreduce()) {
-        NCCL_CHECK(entries, "ncclReduce",
-                   ncclReduce(fused_input_data, buffer_data,
-                              (size_t)num_elements,
-                              GetNCCLDataType(first_entry.tensor), ncclSum, 0,
-                              nccl_comm, stream))
-        if (timeline.Initialized()) {
-          RECORD_EVENT(entries, event_queue, NCCL_REDUCE, stream)
-=======
-      if (horovod_global.hierarchical_allreduce) {
         int element_size;
         MPI_Type_size(GetMPIDataType(first_entry.tensor), &element_size);
 
@@ -1090,7 +1101,6 @@
           if (timeline.Initialized()) {
             RECORD_EVENT(entries, event_queue, NCCL_REDUCESCATTER, stream)
           }
->>>>>>> 6feb47a1
         }
 
         if (num_elements_remaining > 0) {
@@ -1568,7 +1578,6 @@
     state.timeline.Initialize(std::string(horovod_timeline));
   }
 
-<<<<<<< HEAD
   // Override Tensor Fusion threshold, if it's set.
   state.param_manager.SetTensorFusionThresholdBytes(64 * 1024 * 1024);
   auto horovod_fusion_threshold = std::getenv(HOROVOD_FUSION_THRESHOLD);
@@ -1577,8 +1586,6 @@
     state.param_manager.SetTensorFusionThresholdBytes(threshold);
   }
 
-=======
->>>>>>> 6feb47a1
   // Override the cycle time.
   state.param_manager.SetCycleTimeMs(5);
   auto horovod_cycle_time = std::getenv(HOROVOD_CYCLE_TIME);
@@ -1604,11 +1611,10 @@
 
   // Set flag for hierarchical allreduce. Ignore if Horovod is running on a
   // single node.
-<<<<<<< HEAD
   auto horovod_hierarchical_allreduce = std::getenv(HOROVOD_HIERARCHICAL_ALLREDUCE);
   if (horovod_hierarchical_allreduce != nullptr) {
     bool value = std::strtol(horovod_hierarchical_allreduce, nullptr, 10) > 0 &&
-                 cross_size > 1;
+                 (size != local_size);
     state.param_manager.SetHierarchicalAllreduce(value);
   }
 
@@ -1616,50 +1622,15 @@
   // Hierarchical allreduce is not supported without NCCL or DDL
   state.param_manager.SetHierarchicalAllreduce(false);
 #endif
-=======
-  auto horovod_hierarchical_allreduce =
-      std::getenv(HOROVOD_HIERARCHICAL_ALLREDUCE);
-  if (horovod_hierarchical_allreduce != nullptr &&
-      std::strtol(horovod_hierarchical_allreduce, nullptr, 10) > 0 &&
-      (size != local_size)) {
-    state.hierarchical_allreduce = true;
-  }
 
   // Issue warning if hierarchical allreduce is enabled in heterogeneous cluster
-  if (is_coordinator && state.hierarchical_allreduce && !state.is_homogeneous) {
+  if (is_coordinator && state.param_manager.HierarchicalAllreduce() && !state.is_homogeneous) {
     std::cerr
         << "WARNING: Using different number of ranks per node might hurt "
            "performance of hierarchical allreduce. Consider assigning the same "
            "number of ranks to each node or disabling hierarchical allreduce."
         << std::endl;
   }
-
-  // Override Tensor Fusion threshold, if it's set.
-  auto horovod_fusion_threshold = std::getenv("HOROVOD_FUSION_THRESHOLD");
-  int64_t proposed_fusion_threshold =
-      (horovod_fusion_threshold != nullptr)
-          ? std::strtol(horovod_fusion_threshold, nullptr, 10)
-          : state.tensor_fusion_threshold;
-
-  // If the cluster is homogeneous and hierarchical allreduce is enabled,
-  // adjust buffer size to make sure it is divisible by local_size to improve
-  // performance.
-  if (state.is_homogeneous && state.hierarchical_allreduce) {
-    // Assume the worst-case data type float64, since if it is divisible with
-    // float64, it will be divisible for other types too.
-
-    // Ensuring that fusion buffer can hold a number of elements divisible by
-    // FUSION_BUFFER_ATOMIC_UNIT for performance
-    int mpi_double_size;
-    MPI_Type_size(MPI_DOUBLE, &mpi_double_size);
-    int64_t div =
-        state.local_size * mpi_double_size * FUSION_BUFFER_ATOMIC_UNIT;
-    state.tensor_fusion_threshold =
-        ((proposed_fusion_threshold + div - 1) / div) * div;
-  } else {
-    state.tensor_fusion_threshold = proposed_fusion_threshold;
-  }
->>>>>>> 6feb47a1
 
   // Initialize the tensor count table. No tensors are available yet.
   if (is_coordinator) {
@@ -1868,7 +1839,7 @@
           if (response.response_type() == new_response.response_type() &&
               response.devices() == new_response.devices() &&
               entry.tensor->dtype() == new_entry.tensor->dtype() &&
-              tensor_size + new_tensor_size <= state.param_manager.TensorFusionThresholdBytes()) {
+              tensor_size + new_tensor_size <= TensorFusionThresholdBytes()) {
             // These tensors will fuse together well.
             tensor_size += new_tensor_size;
             response.add_tensor_names(new_response.tensor_names()[0]);
