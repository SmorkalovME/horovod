--- conflicted
+++ resolved
@@ -68,13 +68,7 @@
 
 def get_cpp_flags(build_ext):
     last_err = None
-<<<<<<< HEAD
-    default_flags = ['-std=c++11', '-fPIC', '-O2']
-    if mlsl_root:
-        default_flags = ['-DHAVE_MLSL'] + default_flags
-=======
     default_flags = ['-std=c++11', '-fPIC', '-O2', '-Wall']
->>>>>>> af0153c7
     avx_flags = ['-mf16c', '-mavx']
     if sys.platform == 'darwin':
         # Darwin most likely will have Clang, which has libc++.
@@ -438,25 +432,19 @@
                'horovod/common/fusion_buffer_manager.cc',
                'horovod/common/mpi_message.cc',
                'horovod/common/half.cc',
-<<<<<<< HEAD
                'horovod/common/timeline.cc']
-    if mlsl_root:
-        SOURCES += ['horovod/common/mlsl_operations.cc']
-    else:
-        SOURCES += ['horovod/common/operations.cc']
-=======
                'horovod/common/operations.cc',
                'horovod/common/parameter_manager.cc',
                'horovod/common/timeline.cc',
                'horovod/common/optim/bayesian_optimization.cc',
                'horovod/common/optim/gaussian_process.cc']
->>>>>>> af0153c7
     COMPILE_FLAGS = cpp_flags + shlex.split(mpi_flags)
     LINK_FLAGS = link_flags + shlex.split(mpi_flags)
     LIBRARY_DIRS = []
     LIBRARIES = []
 
     if mlsl_root:
+        MACROS += [('HAVE_MLSL', '1')]
         LIBRARY_DIRS += [mlsl_root + '/intel64/lib/']
         INCLUDES += [mlsl_root + '/intel64/include/']
         LINK_FLAGS += ['-lmlsl']
